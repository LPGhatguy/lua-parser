--- conflicted
+++ resolved
@@ -133,72 +133,6 @@
 // right now:
 // functioncall ::= Name `(` explist `)`
 struct ParseFunctionCall;
-<<<<<<< HEAD
-
-impl<'a> Parser<'a, FunctionCall<'a>> for ParseFunctionCall {
-    fn parse(&self, state: ParseState<'a>) -> Result<(ParseState<'a>, FunctionCall<'a>), ParseAbort> {
-        let (state, name) = ParseIdentifier.parse(state)?;
-        let (state, _) = EatToken { kind: TokenKind::OpenParen }.parse(state)?;
-        let (state, expressions) = ParseExpressionList.parse(state)?;
-        let (state, _) = EatToken { kind: TokenKind::CloseParen }.parse(state)?;
-
-        Ok((state, FunctionCall {
-            name_expression: Box::new(Expression::Name(name)),
-            arguments: expressions,
-        }))
-    }
-}
-
-// exp ::= unop exp | value [binop exp]
-struct ParseExpression;
-
-impl<'a> Parser<'a, Expression<'a>> for ParseExpression {
-    fn parse(&self, state: ParseState<'a>) -> Result<(ParseState<'a>, Expression<'a>), ParseAbort> {
-        parse_first_of!(state, {
-            ParseNumber => Expression::Number,
-            ParseFunctionCall => Expression::FunctionCall,
-            ParseIdentifier => Expression::Name,
-        })
-    }
-}
-
-// explist ::= {exp `,´} exp
-struct ParseExpressionList;
-
-impl<'a> Parser<'a, Vec<Expression<'a>>> for ParseExpressionList {
-    fn parse(&self, state: ParseState<'a>) -> Result<(ParseState<'a>, Vec<Expression<'a>>), ParseAbort> {
-        let mut state = state;
-        let mut expressions = Vec::new();
-        let mut on_comma = false;
-
-        loop {
-            match ParseExpression.parse(state) {
-                Ok((next_state, expression)) => {
-                    expressions.push(expression);
-                    state = next_state;
-                    on_comma = false;
-                },
-                Err(_) => break,
-            }
-
-            match (EatToken { kind: TokenKind::Operator(",") }.parse(state)) {
-                Ok((next_state, _)) => {
-                    state = next_state;
-                    on_comma = true;
-                },
-                Err(_) => break,
-            }
-        }
-
-        if on_comma {
-            Err(ParseAbort::NoMatch)
-        }
-        else {
-            Ok((state, expressions))
-        }
-    }
-}
-=======
 define_parser!(ParseFunctionCall, FunctionCall<'state>, |_, state| {
     let (state, name) = ParseIdentifier.parse(state)?;
     let (state, _) = ParseToken { kind: TokenKind::OpenParen }.parse(state)?;
@@ -210,7 +144,6 @@
         arguments: expressions,
     }))
 });
->>>>>>> 5b95b02f
 
 struct ParseNumericFor;
 define_parser!(ParseNumericFor, NumericFor<'state>, |_, state| {
@@ -350,32 +283,4 @@
             _ => panic!("Incorrect statement kind {:?}, statement")
         };
     }
-
-    #[test]
-    fn parse_expr_list() {
-        let tokens = vec![
-            token!(Identifier("i")),
-            token!(Operator(",")),
-            token!(NumberLiteral("123")),
-        ];
-
-        let state = ParseState::new(&tokens);
-        let (state, expr_list) = ParseExpressionList.parse(state).unwrap();
-
-        assert_eq!(expr_list, vec![
-            Expression::Name("i"),
-            Expression::Number("123"),
-        ]);
-
-        let tokens = vec![
-            token!(Identifier("i")),
-            token!(Operator(",")),
-        ];
-
-        let state = ParseState::new(&tokens);
-        let result = ParseExpressionList.parse(state);
-        let err = result.unwrap_err();
-
-        assert_eq!(err, ParseAbort::NoMatch);
-    }
 }